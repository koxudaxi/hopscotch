--- conflicted
+++ resolved
@@ -22,11 +22,7 @@
 
 [tool.poetry.dev-dependencies]
 pytest = "^7.4.3"
-<<<<<<< HEAD
-nox = "^2022.1.7"
-=======
 nox = "^2023.4.22"
->>>>>>> 243ab59f
 coverage = {extras = ["toml"], version = "^6.3", allow-prereleases = true}
 safety = "^2.3.5"
 mypy = "^0.940"
