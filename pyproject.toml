[tool.poetry]
name = "hopscotch"
version = "0.0.0"
description = "Type-oriented registry with dependency injection."
authors = ["Paul Everitt <pauleveritt@me.com>"]
license = "MIT"
readme = "README.rst"
homepage = "https://github.com/pauleveritt/hopscotch"
repository = "https://github.com/pauleveritt/hopscotch"
documentation = "https://hopscotch.readthedocs.io"
classifiers = [
    "Programming Language :: Python :: 3.9",
]

[tool.poetry.urls]
Changelog = "https://github.com/pauleveritt/hopscotch/releases"

[tool.poetry.dependencies]
python = "^3.9.1"
venusian = "^3.0.0"

[tool.poetry.dev-dependencies]
nox = "^2021.6.12"
pytest = "^6.2.3"
coverage = {extras = ["toml"], version = "^5.4"}
safety = "^1.10.3"
mypy = "^0.910"
xdoctest = {extras = ["colors"], version = "^0.15.4"}
<<<<<<< HEAD
sphinx = "^4.1.0"
=======
sphinx = "^4.0.3"
>>>>>>> 23f86994
sphinx-autobuild = "^2021.3.14"
pre-commit = "^2.12.0"
flake8 = "^3.9.0"
black = "^21.6b0"
flake8-bandit = "^2.1.2"
flake8-bugbear = "^21.4.3"
flake8-docstrings = "^1.6.0"
flake8-rst-docstrings = "^0.2.3"
pep8-naming = "^0.11.1"
darglint = "^1.8.0"
reorder-python-imports = "^2.4.0"
pre-commit-hooks = "^4.0.1"
Pygments = "^2.8.1"
nox-poetry = "^0.8.6"
furo = "^2021.6.24b37"

[tool.poetry.scripts]
hopscotch = "hopscotch.__main__:main"

[tool.coverage.run]
branch = true
source_pkgs = ["hopscotch"]

[tool.coverage.report]
show_missing = true
fail_under = 90

[build-system]
requires = ["poetry-core>=1.0.0"]
build-backend = "poetry.core.masonry.api"<|MERGE_RESOLUTION|>--- conflicted
+++ resolved
@@ -26,11 +26,7 @@
 safety = "^1.10.3"
 mypy = "^0.910"
 xdoctest = {extras = ["colors"], version = "^0.15.4"}
-<<<<<<< HEAD
 sphinx = "^4.1.0"
-=======
-sphinx = "^4.0.3"
->>>>>>> 23f86994
 sphinx-autobuild = "^2021.3.14"
 pre-commit = "^2.12.0"
 flake8 = "^3.9.0"
