--- conflicted
+++ resolved
@@ -1,6 +1,4 @@
 """Hopscotch."""
-<<<<<<< HEAD
-=======
 from __future__ import annotations
 
 from dataclasses import dataclass
@@ -19,5 +17,4 @@
     __slots__ = ["tag", "props", "children"]
     tag: str
     props: Mapping[object, object]
-    children: list[Union[str, VDOMNode]]
->>>>>>> a81bbe7f
+    children: list[Union[str, VDOMNode]]