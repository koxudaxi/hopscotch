--- conflicted
+++ resolved
@@ -91,36 +91,4 @@
         uses: actions/upload-artifact@v3
         with:
           name: docs
-<<<<<<< HEAD
-          path: docs/_build
-
-  coverage:
-    runs-on: ubuntu-latest
-    needs: tests
-    steps:
-      - name: Check out the repository
-        uses: actions/checkout@v4
-
-      - name: Set up Python
-        uses: actions/setup-python@v4
-        with:
-          python-version: "3.10"
-
-      - name: Upgrade pip
-        run: |
-          pip install --constraint=.github/workflows/constraints.txt pip
-          pip --version
-
-      - name: Install Poetry
-        run: |
-          pipx install --pip-args=--constraint=.github/workflows/constraints.txt poetry
-          poetry --version
-
-      - name: Install Nox
-        run: |
-          pipx install --pip-args=--constraint=.github/workflows/constraints.txt nox
-          pipx inject --pip-args=--constraint=.github/workflows/constraints.txt nox nox-poetry
-          nox --version
-=======
-          path: docs/_build
->>>>>>> ed9dd49b
+          path: docs/_build